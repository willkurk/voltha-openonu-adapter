--- conflicted
+++ resolved
@@ -28,18 +28,10 @@
 from twisted.internet import reactor, task
 from twisted.internet.defer import DeferredQueue, inlineCallbacks, returnValue, TimeoutError
 from heartbeat import HeartBeat
-<<<<<<< HEAD
-
-from pyvoltha.adapters.extensions.alarms.onu.onu_active_alarm import OnuActiveAlarm
-from pyvoltha.adapters.extensions.kpi.onu.onu_pm_metrics import OnuPmMetrics
-from pyvoltha.adapters.extensions.kpi.onu.onu_omci_pm import OnuOmciPmMetrics
-from pyvoltha.adapters.extensions.alarms.adapter_alarms import AdapterAlarms
-=======
 from pyvoltha.adapters.extensions.events.device_events.onu.onu_active_event import OnuActiveEvent
 from pyvoltha.adapters.extensions.events.kpi.onu.onu_pm_metrics import OnuPmMetrics
 from pyvoltha.adapters.extensions.events.kpi.onu.onu_omci_pm import OnuOmciPmMetrics
 from pyvoltha.adapters.extensions.events.adapter_events import AdapterEvents
->>>>>>> fe6ac434
 
 import pyvoltha.common.openflow.utils as fd
 from pyvoltha.common.utils.registry import registry
@@ -739,26 +731,17 @@
 
             onu_device = yield self.core_proxy.get_device(self.device_id)
 
-<<<<<<< HEAD
             self.log.debug('starting-openomci-statemachine')
             self._subscribe_to_events()
             self.log.debug('starting-openomci-statemachine-subscribed')
-            reactor.callLater(1, self._onu_omci_device.start)
+           
             self.log.debug('starting-openomci-set-reason')
             onu_device.reason = "starting-openomci"
+            reactor.callLater(1, self._onu_omci_device.start, onu_device)
             yield self.core_proxy.device_update(onu_device)
             self._heartbeat.enabled = True
         except Exception as err:
             self.log.error("Exception:", err=err)
-=======
-        self.log.debug('starting-openomci-statemachine')
-        self._subscribe_to_events()
-        onu_device.reason = "starting-openomci"
-        reactor.callLater(1, self._onu_omci_device.start,onu_device)
-        yield self.core_proxy.device_update(onu_device)
-        self._heartbeat.enabled = True
->>>>>>> fe6ac434
-
     # Currently called each time there is an onu "down" indication from the olt handler
     # TODO: possibly other reasons to "update" from the olt?
     @inlineCallbacks
@@ -1065,16 +1048,13 @@
                                             oper_status=OperStatus.ACTIVE, connect_status=ConnectStatus.REACHABLE)
                     yield self.core_proxy.device_update(device)
                     self._mib_download_task = None
-<<<<<<< HEAD
-                    yield self.onu_active_alarm()
+
+                    yield self.onu_active_event()
                     self.log.info("mib-download-pop-from-queue")
                     self.log.info("data", ad = this.adapter)
                     self.log.info("data", func = this.adapter.mibSyncComplete)
-                    this.adapter.mibSyncComplete()
+                    this.adapter.mibSyncComplete(device)
                     self.log.info("mib-download-popped-from-queue") 
-=======
-                    yield self.onu_active_event()
->>>>>>> fe6ac434
 
                 
                 @inlineCallbacks
